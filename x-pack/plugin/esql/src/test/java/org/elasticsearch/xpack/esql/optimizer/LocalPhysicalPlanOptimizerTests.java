/*
 * Copyright Elasticsearch B.V. and/or licensed to Elasticsearch B.V. under one
 * or more contributor license agreements. Licensed under the Elastic License
 * 2.0; you may not use this file except in compliance with the Elastic License
 * 2.0.
 */

package org.elasticsearch.xpack.esql.optimizer;

import com.carrotsearch.randomizedtesting.annotations.ParametersFactory;

import org.elasticsearch.common.network.NetworkAddress;
import org.elasticsearch.common.settings.Settings;
import org.elasticsearch.core.Tuple;
import org.elasticsearch.index.query.QueryBuilder;
import org.elasticsearch.index.query.QueryBuilders;
import org.elasticsearch.test.ESTestCase;
import org.elasticsearch.xpack.core.enrich.EnrichPolicy;
import org.elasticsearch.xpack.esql.EsqlTestUtils;
import org.elasticsearch.xpack.esql.EsqlTestUtils.TestSearchStats;
import org.elasticsearch.xpack.esql.analysis.Analyzer;
import org.elasticsearch.xpack.esql.analysis.AnalyzerContext;
import org.elasticsearch.xpack.esql.analysis.EnrichResolution;
import org.elasticsearch.xpack.esql.analysis.Verifier;
import org.elasticsearch.xpack.esql.enrich.ResolvedEnrichPolicy;
import org.elasticsearch.xpack.esql.expression.function.EsqlFunctionRegistry;
import org.elasticsearch.xpack.esql.parser.EsqlParser;
import org.elasticsearch.xpack.esql.plan.logical.Enrich;
import org.elasticsearch.xpack.esql.plan.physical.AggregateExec;
import org.elasticsearch.xpack.esql.plan.physical.EsQueryExec;
import org.elasticsearch.xpack.esql.plan.physical.EsStatsQueryExec;
import org.elasticsearch.xpack.esql.plan.physical.EsStatsQueryExec.Stat;
import org.elasticsearch.xpack.esql.plan.physical.EstimatesRowSize;
import org.elasticsearch.xpack.esql.plan.physical.ExchangeExec;
import org.elasticsearch.xpack.esql.plan.physical.FieldExtractExec;
import org.elasticsearch.xpack.esql.plan.physical.LimitExec;
import org.elasticsearch.xpack.esql.plan.physical.LocalSourceExec;
import org.elasticsearch.xpack.esql.plan.physical.PhysicalPlan;
import org.elasticsearch.xpack.esql.plan.physical.ProjectExec;
import org.elasticsearch.xpack.esql.planner.FilterTests;
import org.elasticsearch.xpack.esql.planner.Mapper;
import org.elasticsearch.xpack.esql.planner.PlannerUtils;
import org.elasticsearch.xpack.esql.plugin.QueryPragmas;
import org.elasticsearch.xpack.esql.querydsl.query.SingleValueQuery;
import org.elasticsearch.xpack.esql.session.EsqlConfiguration;
import org.elasticsearch.xpack.esql.stats.Metrics;
import org.elasticsearch.xpack.esql.stats.SearchStats;
import org.elasticsearch.xpack.ql.expression.Alias;
import org.elasticsearch.xpack.ql.expression.Expressions;
import org.elasticsearch.xpack.ql.expression.ReferenceAttribute;
import org.elasticsearch.xpack.ql.index.EsIndex;
import org.elasticsearch.xpack.ql.index.IndexResolution;
import org.elasticsearch.xpack.ql.tree.Source;
import org.elasticsearch.xpack.ql.type.DataTypes;
import org.elasticsearch.xpack.ql.type.EsField;
import org.junit.Before;

import java.util.ArrayList;
import java.util.List;
import java.util.Map;
import java.util.Set;
import java.util.stream.Collectors;

import static java.util.Arrays.asList;
import static org.elasticsearch.common.logging.LoggerMessageFormat.format;
import static org.elasticsearch.xpack.esql.EsqlTestUtils.as;
import static org.elasticsearch.xpack.esql.EsqlTestUtils.configuration;
import static org.elasticsearch.xpack.esql.EsqlTestUtils.loadMapping;
import static org.elasticsearch.xpack.esql.EsqlTestUtils.withDefaultLimitWarning;
import static org.elasticsearch.xpack.esql.plan.physical.AggregateExec.Mode.FINAL;
import static org.elasticsearch.xpack.esql.plan.physical.EsStatsQueryExec.StatsType;
import static org.hamcrest.Matchers.contains;
import static org.hamcrest.Matchers.equalTo;
import static org.hamcrest.Matchers.hasSize;
import static org.hamcrest.Matchers.instanceOf;
import static org.hamcrest.Matchers.is;
import static org.hamcrest.Matchers.nullValue;

//@TestLogging(value = "org.elasticsearch.xpack.esql:TRACE,org.elasticsearch.compute:TRACE", reason = "debug")
public class LocalPhysicalPlanOptimizerTests extends ESTestCase {

    private static final String PARAM_FORMATTING = "%1$s";

    /**
     * Estimated size of a keyword field in bytes.
     */
    private static final int KEYWORD_EST = EstimatesRowSize.estimateSize(DataTypes.KEYWORD);

    private EsqlParser parser;
    private Analyzer analyzer;
    private LogicalPlanOptimizer logicalOptimizer;
    private PhysicalPlanOptimizer physicalPlanOptimizer;
    private EsqlFunctionRegistry functionRegistry;
    private Mapper mapper;

    private final EsqlConfiguration config;
    private final SearchStats IS_SV_STATS = new TestSearchStats() {
        @Override
        public boolean isSingleValue(String field) {
            return true;
        }
    };

    @ParametersFactory(argumentFormatting = PARAM_FORMATTING)
    public static List<Object[]> readScriptSpec() {
        return settings().stream().map(t -> {
            var settings = Settings.builder().loadFromMap(t.v2()).build();
            return new Object[] { t.v1(), configuration(new QueryPragmas(settings)) };
        }).toList();
    }

    private static List<Tuple<String, Map<String, Object>>> settings() {
        return asList(new Tuple<>("default", Map.of()));
    }

    public LocalPhysicalPlanOptimizerTests(String name, EsqlConfiguration config) {
        this.config = config;
    }

    @Before
    public void init() {
        parser = new EsqlParser();
        logicalOptimizer = new LogicalPlanOptimizer(new LogicalOptimizerContext(EsqlTestUtils.TEST_CFG));
        physicalPlanOptimizer = new PhysicalPlanOptimizer(new PhysicalOptimizerContext(config));
        functionRegistry = new EsqlFunctionRegistry();
        mapper = new Mapper(functionRegistry);
        EnrichResolution enrichResolution = new EnrichResolution();
        enrichResolution.addResolvedPolicy(
            "foo",
            Enrich.Mode.ANY,
            new ResolvedEnrichPolicy(
                "fld",
                EnrichPolicy.MATCH_TYPE,
                List.of("a", "b"),
                Map.of("", "idx"),
                Map.ofEntries(
                    Map.entry("a", new EsField("a", DataTypes.INTEGER, Map.of(), true)),
                    Map.entry("b", new EsField("b", DataTypes.LONG, Map.of(), true))
                )
            )
        );
        analyzer = makeAnalyzer("mapping-basic.json", enrichResolution);
    }

    private Analyzer makeAnalyzer(String mappingFileName, EnrichResolution enrichResolution) {
        var mapping = loadMapping(mappingFileName);
<<<<<<< HEAD
        EsIndex test = new EsIndex("test", mapping);
=======
        EsIndex test = new EsIndex("test", mapping, Set.of("test"));
>>>>>>> ff0f83f5
        IndexResolution getIndexResult = IndexResolution.valid(test);

        return new Analyzer(new AnalyzerContext(config, functionRegistry, getIndexResult, enrichResolution), new Verifier(new Metrics()));
    }

    /**
     * Expects
     * LimitExec[500[INTEGER]]
     * \_AggregateExec[[],[COUNT([2a][KEYWORD]) AS c],FINAL,null]
     *   \_ExchangeExec[[count{r}#24, seen{r}#25],true]
     *     \_EsStatsQueryExec[test], stats[Stat[name=*, type=COUNT, query=null]]], query[{"esql_single_value":{"field":"emp_no","next":
     *       {"range":{"emp_no":{"lt":10050,"boost":1.0}}}}}][count{r}#40, seen{r}#41], limit[],
     */
    // TODO: this is suboptimal due to eval not being removed/folded
    public void testCountAllWithEval() {
        var plan = plan("""
              from test | eval s = salary | rename s as sr | eval hidden_s = sr | rename emp_no as e | where e < 10050
            | stats c = count(*)
            """);
        var stat = queryStatsFor(plan);
        assertThat(stat.type(), is(StatsType.COUNT));
        assertThat(stat.query(), is(nullValue()));
    }

    /**
     * Expects
     * LimitExec[500[INTEGER]]
     * \_AggregateExec[[],[COUNT([2a][KEYWORD]) AS c],FINAL,null]
     *   \_ExchangeExec[[count{r}#14, seen{r}#15],true]
     *     \_EsStatsQueryExec[test], stats[Stat[name=*, type=COUNT, query=null]]],
     *     query[{"esql_single_value":{"field":"emp_no","next":{"range":{"emp_no":{"gt":10040,"boost":1.0}}}}}][count{r}#30, seen{r}#31],
     *       limit[],
     */
    public void testCountAllWithFilter() {
        var plan = plan("from test | where emp_no > 10040 | stats c = count(*)");
        var stat = queryStatsFor(plan);
        assertThat(stat.type(), is(StatsType.COUNT));
        assertThat(stat.query(), is(nullValue()));
    }

    /**
     * Expects
     * LimitExec[500[INTEGER]]
     * \_AggregateExec[[],[COUNT(emp_no{f}#5) AS c],FINAL,null]
     *   \_ExchangeExec[[count{r}#15, seen{r}#16],true]
     *     \_EsStatsQueryExec[test], stats[Stat[name=emp_no, type=COUNT, query={
     *   "exists" : {
     *     "field" : "emp_no",
     *     "boost" : 1.0
     *   }
     * }]]], query[{"esql_single_value":{"field":"emp_no","next":{"range":{"emp_no":{"gt":10040,"boost":1.0}}}}}][count{r}#31, seen{r}#32],
     *   limit[],
     */
    public void testCountFieldWithFilter() {
        var plan = plan("from test | where emp_no > 10040 | stats c = count(emp_no)", IS_SV_STATS);
        var stat = queryStatsFor(plan);
        assertThat(stat.type(), is(StatsType.COUNT));
        assertThat(stat.query(), is(QueryBuilders.existsQuery("emp_no")));
    }

    /**
     * Expects
     * LimitExec[500[INTEGER]]
     * \_AggregateExec[[],[COUNT(salary{f}#20) AS c],FINAL,null]
     *   \_ExchangeExec[[count{r}#25, seen{r}#26],true]
     *     \_EsStatsQueryExec[test], stats[Stat[name=salary, type=COUNT, query={
     *   "exists" : {
     *     "field" : "salary",
     *     "boost" : 1.0
     *   }
     */
    public void testCountFieldWithEval() {
        var plan = plan("""
              from test | eval s = salary | rename s as sr | eval hidden_s = sr | rename emp_no as e | where e < 10050
            | stats c = count(hidden_s)
            """, IS_SV_STATS);

        var limit = as(plan, LimitExec.class);
        var agg = as(limit.child(), AggregateExec.class);
        var exg = as(agg.child(), ExchangeExec.class);
        var esStatsQuery = as(exg.child(), EsStatsQueryExec.class);

        assertThat(esStatsQuery.limit(), is(nullValue()));
        assertThat(Expressions.names(esStatsQuery.output()), contains("count", "seen"));
        var stat = as(esStatsQuery.stats().get(0), Stat.class);
        assertThat(stat.query(), is(QueryBuilders.existsQuery("salary")));
    }

    // optimized doesn't know yet how to push down count over field
    public void testCountOneFieldWithFilter() {
        var plan = plan("""
            from test
            | where salary > 1000
            | stats c = count(salary)
            """, IS_SV_STATS);

        var limit = as(plan, LimitExec.class);
        var agg = as(limit.child(), AggregateExec.class);
        assertThat(agg.getMode(), is(FINAL));
        assertThat(Expressions.names(agg.aggregates()), contains("c"));
        var exchange = as(agg.child(), ExchangeExec.class);
        var esStatsQuery = as(exchange.child(), EsStatsQueryExec.class);
        assertThat(esStatsQuery.limit(), is(nullValue()));
        assertThat(Expressions.names(esStatsQuery.output()), contains("count", "seen"));
        var stat = as(esStatsQuery.stats().get(0), Stat.class);
        Source source = new Source(2, 8, "salary > 1000");
        var exists = QueryBuilders.existsQuery("salary");
        assertThat(stat.query(), is(exists));
        var range = wrapWithSingleQuery(QueryBuilders.rangeQuery("salary").gt(1000), "salary", source);
        var expected = QueryBuilders.boolQuery().must(range).must(exists);
        assertThat(expected.toString(), is(esStatsQuery.query().toString()));
    }

    // optimized doesn't know yet how to push down count over field
    public void testCountOneFieldWithFilterAndLimit() {
        var plan = plan("""
            from test
            | where salary > 1000
            | limit 10
            | stats c = count(salary)
            """, IS_SV_STATS);
        assertThat(plan.anyMatch(EsQueryExec.class::isInstance), is(true));
    }

    // optimized doesn't know yet how to break down different multi count
    public void testCountMultipleFieldsWithFilter() {
        var plan = plan("""
            from test
            | where salary > 1000 and emp_no > 10010
            | stats cs = count(salary), ce = count(emp_no)
            """, IS_SV_STATS);
        assertThat(plan.anyMatch(EsQueryExec.class::isInstance), is(true));
    }

    public void testAnotherCountAllWithFilter() {
        var plan = plan("""
            from test
            | where emp_no > 10010
            | stats c = count()
            """, IS_SV_STATS);

        var limit = as(plan, LimitExec.class);
        var agg = as(limit.child(), AggregateExec.class);
        assertThat(agg.getMode(), is(FINAL));
        assertThat(Expressions.names(agg.aggregates()), contains("c"));
        var exchange = as(agg.child(), ExchangeExec.class);
        var esStatsQuery = as(exchange.child(), EsStatsQueryExec.class);
        assertThat(esStatsQuery.limit(), is(nullValue()));
        assertThat(Expressions.names(esStatsQuery.output()), contains("count", "seen"));
        var source = ((SingleValueQuery.Builder) esStatsQuery.query()).source();
        var expected = wrapWithSingleQuery(QueryBuilders.rangeQuery("emp_no").gt(10010), "emp_no", source);
        assertThat(expected.toString(), is(esStatsQuery.query().toString()));
    }

    /**
     * Expected
     * ProjectExec[[c{r}#3, c{r}#3 AS call, c_literal{r}#7]]
     * \_LimitExec[500[INTEGER]]
     *   \_AggregateExec[[],[COUNT([2a][KEYWORD]) AS c, COUNT(1[INTEGER]) AS c_literal],FINAL,null]
     *     \_ExchangeExec[[count{r}#18, seen{r}#19, count{r}#20, seen{r}#21],true]
     *       \_EsStatsQueryExec[test], stats[Stat[name=*, type=COUNT, query=null], Stat[name=*, type=COUNT, query=null]]],
     *         query[{"esql_single_value":{"field":"emp_no","next":{"range":{"emp_no":{"gt":10010,"boost":1.0}}},
     *         "source":"emp_no > 10010@2:9"}}][count{r}#23, seen{r}#24, count{r}#25, seen{r}#26], limit[],
     */
    public void testMultiCountAllWithFilter() {
        var plan = plan("""
            from test
            | where emp_no > 10010
            | stats c = count(), call = count(*), c_literal = count(1)
            """, IS_SV_STATS);

        var project = as(plan, ProjectExec.class);
        var projections = project.projections();
        assertThat(Expressions.names(projections), contains("c", "call", "c_literal"));
        var alias = as(projections.get(1), Alias.class);
        assertThat(Expressions.name(alias.child()), is("c"));
        var limit = as(project.child(), LimitExec.class);
        var agg = as(limit.child(), AggregateExec.class);
        assertThat(agg.getMode(), is(FINAL));
        assertThat(Expressions.names(agg.aggregates()), contains("c", "c_literal"));
        var exchange = as(agg.child(), ExchangeExec.class);
        var esStatsQuery = as(exchange.child(), EsStatsQueryExec.class);
        assertThat(esStatsQuery.limit(), is(nullValue()));
        assertThat(Expressions.names(esStatsQuery.output()), contains("count", "seen", "count", "seen"));
        var source = ((SingleValueQuery.Builder) esStatsQuery.query()).source();
        var expected = wrapWithSingleQuery(QueryBuilders.rangeQuery("emp_no").gt(10010), "emp_no", source);
        assertThat(expected.toString(), is(esStatsQuery.query().toString()));
    }

    // optimized doesn't know yet how to break down different multi count
    public void testCountFieldsAndAllWithFilter() {
        var plan = plan("""
            from test
            | where emp_no > 10010
            | stats c = count(), cs = count(salary), ce = count(emp_no)
            """, IS_SV_STATS);
        assertThat(plan.anyMatch(EsQueryExec.class::isInstance), is(true));
    }

    /**
     * Expecting
     * LimitExec[500[INTEGER]]
     * \_AggregateExec[[],[COUNT([2a][KEYWORD]) AS c],FINAL,null]
     *   \_ExchangeExec[[count{r}#14, seen{r}#15],true]
     *     \_LocalSourceExec[[c{r}#3],[LongVectorBlock[vector=ConstantLongVector[positions=1, value=0]]]]
     */
    public void testLocalAggOptimizedToLocalRelation() {
        var stats = new TestSearchStats() {
            @Override
            public boolean exists(String field) {
                return "emp_no".equals(field) == false;
            }
        };

        var plan = plan("""
            from test
            | where emp_no > 10010
            | stats c = count()
            """, stats);

        var limit = as(plan, LimitExec.class);
        var agg = as(limit.child(), AggregateExec.class);
        assertThat(agg.getMode(), is(FINAL));
        assertThat(Expressions.names(agg.aggregates()), contains("c"));
        var exchange = as(agg.child(), ExchangeExec.class);
        assertThat(exchange.isInBetweenAggs(), is(true));
        var localSource = as(exchange.child(), LocalSourceExec.class);
        assertThat(Expressions.names(localSource.output()), contains("count", "seen"));
    }

    /**
     * Expects
     * LimitExec[500[INTEGER]]
     * \_ExchangeExec[[],false]
     *   \_ProjectExec[[_meta_field{f}#9, emp_no{f}#3, first_name{f}#4, gender{f}#5, job{f}#10, job.raw{f}#11, languages{f}#6, last_n
     * ame{f}#7, long_noidx{f}#12, salary{f}#8]]
     *     \_FieldExtractExec[_meta_field{f}#9, emp_no{f}#3, first_name{f}#4, gen..]
     *       \_EsQueryExec[test], query[{"exists":{"field":"emp_no","boost":1.0}}][_doc{f}#13], limit[500], sort[] estimatedRowSize[324]
     */
    public void testIsNotNullPushdownFilter() {
        var plan = plan("from test | where emp_no is not null");

        var limit = as(plan, LimitExec.class);
        var exchange = as(limit.child(), ExchangeExec.class);
        var project = as(exchange.child(), ProjectExec.class);
        var field = as(project.child(), FieldExtractExec.class);
        var query = as(field.child(), EsQueryExec.class);
        assertThat(query.limit().fold(), is(500));
        var expected = QueryBuilders.existsQuery("emp_no");
        assertThat(query.query().toString(), is(expected.toString()));
    }

    /**
     * Expects
     * LimitExec[500[INTEGER]]
     * \_ExchangeExec[[],false]
     *   \_ProjectExec[[_meta_field{f}#9, emp_no{f}#3, first_name{f}#4, gender{f}#5, job{f}#10, job.raw{f}#11, languages{f}#6, last_n
     * ame{f}#7, long_noidx{f}#12, salary{f}#8]]
     *     \_FieldExtractExec[_meta_field{f}#9, emp_no{f}#3, first_name{f}#4, gen..]
     *       \_EsQueryExec[test], query[{"bool":{"must_not":[{"exists":{"field":"emp_no","boost":1.0}}],"boost":1.0}}][_doc{f}#13],
     *         limit[500], sort[] estimatedRowSize[324]
     */
    public void testIsNullPushdownFilter() {
        var plan = plan("from test | where emp_no is null");

        var limit = as(plan, LimitExec.class);
        var exchange = as(limit.child(), ExchangeExec.class);
        var project = as(exchange.child(), ProjectExec.class);
        var field = as(project.child(), FieldExtractExec.class);
        var query = as(field.child(), EsQueryExec.class);
        assertThat(query.limit().fold(), is(500));
        var expected = QueryBuilders.boolQuery().mustNot(QueryBuilders.existsQuery("emp_no"));
        assertThat(query.query().toString(), is(expected.toString()));
    }

    private record OutOfRangeTestCase(String fieldName, String tooLow, String tooHigh) {};

    public void testOutOfRangeFilterPushdown() {
        var allTypeMappingAnalyzer = makeAnalyzer("mapping-all-types.json", new EnrichResolution());

        String largerThanInteger = String.valueOf(randomLongBetween(Integer.MAX_VALUE + 1L, Long.MAX_VALUE));
        String smallerThanInteger = String.valueOf(randomLongBetween(Long.MIN_VALUE, Integer.MIN_VALUE - 1L));

        // These values are already out of bounds for longs due to rounding errors.
        double longLowerBoundExclusive = (double) Long.MIN_VALUE;
        double longUpperBoundExclusive = (double) Long.MAX_VALUE;
        String largerThanLong = String.valueOf(randomDoubleBetween(longUpperBoundExclusive, Double.MAX_VALUE, true));
        String smallerThanLong = String.valueOf(randomDoubleBetween(-Double.MAX_VALUE, longLowerBoundExclusive, true));

        List<OutOfRangeTestCase> cases = List.of(
            new OutOfRangeTestCase("byte", smallerThanInteger, largerThanInteger),
            new OutOfRangeTestCase("short", smallerThanInteger, largerThanInteger),
            new OutOfRangeTestCase("integer", smallerThanInteger, largerThanInteger),
            new OutOfRangeTestCase("long", smallerThanLong, largerThanLong),
            // TODO: add unsigned_long https://github.com/elastic/elasticsearch/issues/102935
            // TODO: add half_float, float https://github.com/elastic/elasticsearch/issues/100130
            new OutOfRangeTestCase("double", "-1.0/0.0", "1.0/0.0"),
            new OutOfRangeTestCase("scaled_float", "-1.0/0.0", "1.0/0.0")
        );

        final String LT = "<";
        final String LTE = "<=";
        final String GT = ">";
        final String GTE = ">=";
        final String EQ = "==";
        final String NEQ = "!=";

        for (OutOfRangeTestCase testCase : cases) {
            List<String> trueForSingleValuesPredicates = List.of(
                LT + testCase.tooHigh,
                LTE + testCase.tooHigh,
                GT + testCase.tooLow,
                GTE + testCase.tooLow,
                NEQ + testCase.tooHigh,
                NEQ + testCase.tooLow,
                NEQ + "0.0/0.0"
            );
            List<String> alwaysFalsePredicates = List.of(
                LT + testCase.tooLow,
                LTE + testCase.tooLow,
                GT + testCase.tooHigh,
                GTE + testCase.tooHigh,
                EQ + testCase.tooHigh,
                EQ + testCase.tooLow,
                LT + "0.0/0.0",
                LTE + "0.0/0.0",
                GT + "0.0/0.0",
                GTE + "0.0/0.0",
                EQ + "0.0/0.0"
            );

            for (String truePredicate : trueForSingleValuesPredicates) {
                String comparison = testCase.fieldName + truePredicate;
                var query = "from test | where " + comparison;
                Source expectedSource = new Source(1, 18, comparison);

                EsQueryExec actualQueryExec = doTestOutOfRangeFilterPushdown(query, allTypeMappingAnalyzer);

                assertThat(actualQueryExec.query(), is(instanceOf(SingleValueQuery.Builder.class)));
                var actualLuceneQuery = (SingleValueQuery.Builder) actualQueryExec.query();
                assertThat(actualLuceneQuery.field(), equalTo(testCase.fieldName));
                assertThat(actualLuceneQuery.source(), equalTo(expectedSource));

                assertThat(actualLuceneQuery.next(), equalTo(QueryBuilders.matchAllQuery()));
            }

            for (String falsePredicate : alwaysFalsePredicates) {
                String comparison = testCase.fieldName + falsePredicate;
                var query = "from test | where " + comparison;
                Source expectedSource = new Source(1, 18, comparison);

                EsQueryExec actualQueryExec = doTestOutOfRangeFilterPushdown(query, allTypeMappingAnalyzer);

                assertThat(actualQueryExec.query(), is(instanceOf(SingleValueQuery.Builder.class)));
                var actualLuceneQuery = (SingleValueQuery.Builder) actualQueryExec.query();
                assertThat(actualLuceneQuery.field(), equalTo(testCase.fieldName));
                assertThat(actualLuceneQuery.source(), equalTo(expectedSource));

                var expectedInnerQuery = QueryBuilders.boolQuery().mustNot(QueryBuilders.matchAllQuery());
                assertThat(actualLuceneQuery.next(), equalTo(expectedInnerQuery));
            }
        }
    }

    /**
     * Expects e.g.
     * LimitExec[500[INTEGER]]
     * \_ExchangeExec[[],false]
     *   \_ProjectExec[[!alias_integer, boolean{f}#190, byte{f}#191, constant_keyword-foo{f}#192, date{f}#193, double{f}#194, ...]]
     *     \_FieldExtractExec[!alias_integer, boolean{f}#190, byte{f}#191, consta..][]
     *       \_EsQueryExec[test], query[{"esql_single_value":{"field":"byte","next":{"match_all":{"boost":1.0}},...}}]
     */
    private EsQueryExec doTestOutOfRangeFilterPushdown(String query, Analyzer analyzer) {
        var plan = plan(query, EsqlTestUtils.TEST_SEARCH_STATS, analyzer);

        var limit = as(plan, LimitExec.class);
        var exchange = as(limit.child(), ExchangeExec.class);
        var project = as(exchange.child(), ProjectExec.class);
        var fieldExtract = as(project.child(), FieldExtractExec.class);
        var luceneQuery = as(fieldExtract.child(), EsQueryExec.class);

        return luceneQuery;
    }

    /**
     * Expects
     * LimitExec[500[INTEGER]]
     * \_ExchangeExec[[],false]
     *   \_ProjectExec[[!alias_integer, boolean{f}#4, byte{f}#5, constant_keyword-foo{f}#6, date{f}#7, double{f}#8, float{f}#9,
     *     half_float{f}#10, integer{f}#12, ip{f}#13, keyword{f}#14, long{f}#15, scaled_float{f}#11, short{f}#17, text{f}#18,
     *     unsigned_long{f}#16, version{f}#19, wildcard{f}#20]]
     *     \_FieldExtractExec[!alias_integer, boolean{f}#4, byte{f}#5, constant_k..][]
     *       \_EsQueryExec[test], query[{"esql_single_value":{"field":"ip","next":{"terms":{"ip":["127.0.0.0/24"],"boost":1.0}},"source":
     *         "cidr_match(ip, \"127.0.0.0/24\")@1:19"}}][_doc{f}#21], limit[500], sort[] estimatedRowSize[389]
     */
    public void testCidrMatchPushdownFilter() {
        var allTypeMappingAnalyzer = makeAnalyzer("mapping-ip.json", new EnrichResolution());
        final String fieldName = "ip_addr";

        int cidrBlockCount = randomIntBetween(1, 10);
        ArrayList<String> cidrBlocks = new ArrayList<>();
        for (int i = 0; i < cidrBlockCount; i++) {
            cidrBlocks.add(randomCidrBlock());
        }
        String cidrBlocksString = cidrBlocks.stream().map((s) -> "\"" + s + "\"").collect(Collectors.joining(","));
        String cidrMatch = format(null, "cidr_match({}, {})", fieldName, cidrBlocksString);

        var query = "from test | where " + cidrMatch;
        var plan = plan(query, EsqlTestUtils.TEST_SEARCH_STATS, allTypeMappingAnalyzer);

        var limit = as(plan, LimitExec.class);
        var exchange = as(limit.child(), ExchangeExec.class);
        var project = as(exchange.child(), ProjectExec.class);
        var field = as(project.child(), FieldExtractExec.class);
        var queryExec = as(field.child(), EsQueryExec.class);
        assertThat(queryExec.limit().fold(), is(500));

        var expectedInnerQuery = QueryBuilders.termsQuery(fieldName, cidrBlocks);
        var expectedQuery = wrapWithSingleQuery(expectedInnerQuery, fieldName, new Source(1, 18, cidrMatch));
        assertThat(queryExec.query().toString(), is(expectedQuery.toString()));
    }

    private record OutOfRangeTestCase(String fieldName, String tooLow, String tooHigh) {};

    public void testOutOfRangeFilterPushdown() {
        var allTypeMappingAnalyzer = makeAnalyzer("mapping-all-types.json", new EnrichResolution());

        String largerThanInteger = String.valueOf(randomLongBetween(Integer.MAX_VALUE + 1L, Long.MAX_VALUE));
        String smallerThanInteger = String.valueOf(randomLongBetween(Long.MIN_VALUE, Integer.MIN_VALUE - 1L));

        // These values are already out of bounds for longs due to rounding errors.
        double longLowerBoundExclusive = (double) Long.MIN_VALUE;
        double longUpperBoundExclusive = (double) Long.MAX_VALUE;
        String largerThanLong = String.valueOf(randomDoubleBetween(longUpperBoundExclusive, Double.MAX_VALUE, true));
        String smallerThanLong = String.valueOf(randomDoubleBetween(-Double.MAX_VALUE, longLowerBoundExclusive, true));

        List<OutOfRangeTestCase> cases = List.of(
            new OutOfRangeTestCase("byte", smallerThanInteger, largerThanInteger),
            new OutOfRangeTestCase("short", smallerThanInteger, largerThanInteger),
            new OutOfRangeTestCase("integer", smallerThanInteger, largerThanInteger),
            new OutOfRangeTestCase("long", smallerThanLong, largerThanLong),
            // TODO: add unsigned_long https://github.com/elastic/elasticsearch/issues/102935
            // TODO: add half_float, float https://github.com/elastic/elasticsearch/issues/100130
            new OutOfRangeTestCase("double", "-1.0/0.0", "1.0/0.0"),
            new OutOfRangeTestCase("scaled_float", "-1.0/0.0", "1.0/0.0")
        );

        final String LT = "<";
        final String LTE = "<=";
        final String GT = ">";
        final String GTE = ">=";
        final String EQ = "==";
        final String NEQ = "!=";

        for (OutOfRangeTestCase testCase : cases) {
            List<String> trueForSingleValuesPredicates = List.of(
                LT + testCase.tooHigh,
                LTE + testCase.tooHigh,
                GT + testCase.tooLow,
                GTE + testCase.tooLow,
                NEQ + testCase.tooHigh,
                NEQ + testCase.tooLow,
                NEQ + "0.0/0.0"
            );
            List<String> alwaysFalsePredicates = List.of(
                LT + testCase.tooLow,
                LTE + testCase.tooLow,
                GT + testCase.tooHigh,
                GTE + testCase.tooHigh,
                EQ + testCase.tooHigh,
                EQ + testCase.tooLow,
                LT + "0.0/0.0",
                LTE + "0.0/0.0",
                GT + "0.0/0.0",
                GTE + "0.0/0.0",
                EQ + "0.0/0.0"
            );

            for (String truePredicate : trueForSingleValuesPredicates) {
                String comparison = testCase.fieldName + truePredicate;
                var query = "from test | where " + comparison;
                Source expectedSource = new Source(1, 18, comparison);

                EsQueryExec actualQueryExec = doTestOutOfRangeFilterPushdown(query, allTypeMappingAnalyzer);

                assertThat(actualQueryExec.query(), is(instanceOf(SingleValueQuery.Builder.class)));
                var actualLuceneQuery = (SingleValueQuery.Builder) actualQueryExec.query();
                assertThat(actualLuceneQuery.field(), equalTo(testCase.fieldName));
                assertThat(actualLuceneQuery.source(), equalTo(expectedSource));

                assertThat(actualLuceneQuery.next(), equalTo(QueryBuilders.matchAllQuery()));
            }

            for (String falsePredicate : alwaysFalsePredicates) {
                String comparison = testCase.fieldName + falsePredicate;
                var query = "from test | where " + comparison;
                Source expectedSource = new Source(1, 18, comparison);

                EsQueryExec actualQueryExec = doTestOutOfRangeFilterPushdown(query, allTypeMappingAnalyzer);

                assertThat(actualQueryExec.query(), is(instanceOf(SingleValueQuery.Builder.class)));
                var actualLuceneQuery = (SingleValueQuery.Builder) actualQueryExec.query();
                assertThat(actualLuceneQuery.field(), equalTo(testCase.fieldName));
                assertThat(actualLuceneQuery.source(), equalTo(expectedSource));

                var expectedInnerQuery = QueryBuilders.boolQuery().mustNot(QueryBuilders.matchAllQuery());
                assertThat(actualLuceneQuery.next(), equalTo(expectedInnerQuery));
            }
        }
    }

    /**
     * Expects e.g.
     * LimitExec[500[INTEGER]]
     * \_ExchangeExec[[],false]
     *   \_ProjectExec[[!alias_integer, boolean{f}#190, byte{f}#191, constant_keyword-foo{f}#192, date{f}#193, double{f}#194, ...]]
     *     \_FieldExtractExec[!alias_integer, boolean{f}#190, byte{f}#191, consta..][]
     *       \_EsQueryExec[test], query[{"esql_single_value":{"field":"byte","next":{"match_all":{"boost":1.0}},...}}]
     */
    private EsQueryExec doTestOutOfRangeFilterPushdown(String query, Analyzer analyzer) {
        var plan = plan(query, EsqlTestUtils.TEST_SEARCH_STATS, analyzer);

        var limit = as(plan, LimitExec.class);
        var exchange = as(limit.child(), ExchangeExec.class);
        var project = as(exchange.child(), ProjectExec.class);
        var fieldExtract = as(project.child(), FieldExtractExec.class);
        var luceneQuery = as(fieldExtract.child(), EsQueryExec.class);

        return luceneQuery;
    }

    /**
     * Expects
     * LimitExec[500[INTEGER]]
     * \_ExchangeExec[[],false]
     *   \_ProjectExec[[_meta_field{f}#8, emp_no{r}#2, first_name{r}#3, gender{f}#4, job{f}#9, job.raw{f}#10, languages{f}#5, first_n
     * ame{r}#3 AS last_name, long_noidx{f}#11, emp_no{r}#2 AS salary]]
     *     \_FieldExtractExec[_meta_field{f}#8, gender{f}#4, job{f}#9, job.raw{f}..]
     *       \_EvalExec[[null[INTEGER] AS emp_no, null[KEYWORD] AS first_name]]
     *         \_EsQueryExec[test], query[][_doc{f}#12], limit[500], sort[] estimatedRowSize[270]
     */
    public void testMissingFieldsDoNotGetExtracted() {
        var stats = EsqlTestUtils.statsForMissingField("first_name", "last_name", "emp_no", "salary");

        var plan = plan("from test", stats);
        var limit = as(plan, LimitExec.class);
        var exchange = as(limit.child(), ExchangeExec.class);
        var project = as(exchange.child(), ProjectExec.class);
        var projections = project.projections();
        assertThat(
            Expressions.names(projections),
            contains("_meta_field", "emp_no", "first_name", "gender", "job", "job.raw", "languages", "last_name", "long_noidx", "salary")
        );
        // emp_no
        assertThat(projections.get(1), instanceOf(ReferenceAttribute.class));
        // first_name
        assertThat(projections.get(2), instanceOf(ReferenceAttribute.class));

        // last_name --> first_name
        var nullAlias = Alias.unwrap(projections.get(7));
        assertThat(Expressions.name(nullAlias), is("first_name"));
        // salary --> emp_no
        nullAlias = Alias.unwrap(projections.get(9));
        assertThat(Expressions.name(nullAlias), is("emp_no"));
        // check field extraction is skipped and that evaled fields are not extracted anymore
        var field = as(project.child(), FieldExtractExec.class);
        var fields = field.attributesToExtract();
        assertThat(Expressions.names(fields), contains("_meta_field", "gender", "job", "job.raw", "languages", "long_noidx"));
    }

    private QueryBuilder wrapWithSingleQuery(QueryBuilder inner, String fieldName, Source source) {
        return FilterTests.singleValueQuery(inner, fieldName, source);
    }

    private Stat queryStatsFor(PhysicalPlan plan) {
        var limit = as(plan, LimitExec.class);
        var agg = as(limit.child(), AggregateExec.class);
        var exg = as(agg.child(), ExchangeExec.class);
        var statSource = as(exg.child(), EsStatsQueryExec.class);
        var stats = statSource.stats();
        assertThat(stats, hasSize(1));
        var stat = stats.get(0);
        return stat;
    }

    private PhysicalPlan plan(String query) {
        return plan(query, EsqlTestUtils.TEST_SEARCH_STATS);
    }

    private PhysicalPlan plan(String query, SearchStats stats) {
        return plan(query, stats, analyzer);
    }

    private PhysicalPlan plan(String query, SearchStats stats, Analyzer analyzer) {
        var physical = optimizedPlan(physicalPlan(query, analyzer), stats);
        return physical;
    }

    private PhysicalPlan optimizedPlan(PhysicalPlan plan, SearchStats searchStats) {
        // System.out.println("* Physical Before\n" + plan);
        var physicalPlan = EstimatesRowSize.estimateRowSize(0, physicalPlanOptimizer.optimize(plan));
        // System.out.println("* Physical After\n" + physicalPlan);
        // the real execution breaks the plan at the exchange and then decouples the plan
        // this is of no use in the unit tests, which checks the plan as a whole instead of each
        // individually hence why here the plan is kept as is

        var logicalTestOptimizer = new LocalLogicalPlanOptimizer(new LocalLogicalOptimizerContext(config, searchStats));
        var physicalTestOptimizer = new TestLocalPhysicalPlanOptimizer(new LocalPhysicalOptimizerContext(config, searchStats), true);
        var l = PlannerUtils.localPlan(physicalPlan, logicalTestOptimizer, physicalTestOptimizer);

        // handle local reduction alignment
        l = PhysicalPlanOptimizerTests.localRelationshipAlignment(l);

        // System.out.println("* Localized DataNode Plan\n" + l);
        return l;
    }

    private PhysicalPlan physicalPlan(String query, Analyzer analyzer) {
        var logical = logicalOptimizer.optimize(analyzer.analyze(parser.createStatement(query)));
        // System.out.println("Logical\n" + logical);
        var physical = mapper.map(logical);
        return physical;
    }

    @Override
    protected List<String> filteredWarnings() {
        return withDefaultLimitWarning(super.filteredWarnings());
    }

    private String randomCidrBlock() {
        boolean ipv4 = randomBoolean();

        String address = NetworkAddress.format(randomIp(ipv4));
        int cidrPrefixLength = ipv4 ? randomIntBetween(0, 32) : randomIntBetween(0, 128);

        return format(null, "{}/{}", address, cidrPrefixLength);
    }
}<|MERGE_RESOLUTION|>--- conflicted
+++ resolved
@@ -144,11 +144,7 @@
 
     private Analyzer makeAnalyzer(String mappingFileName, EnrichResolution enrichResolution) {
         var mapping = loadMapping(mappingFileName);
-<<<<<<< HEAD
-        EsIndex test = new EsIndex("test", mapping);
-=======
         EsIndex test = new EsIndex("test", mapping, Set.of("test"));
->>>>>>> ff0f83f5
         IndexResolution getIndexResult = IndexResolution.valid(test);
 
         return new Analyzer(new AnalyzerContext(config, functionRegistry, getIndexResult, enrichResolution), new Verifier(new Metrics()));
@@ -422,6 +418,44 @@
         assertThat(query.limit().fold(), is(500));
         var expected = QueryBuilders.boolQuery().mustNot(QueryBuilders.existsQuery("emp_no"));
         assertThat(query.query().toString(), is(expected.toString()));
+    }
+
+    /**
+     * Expects
+     * LimitExec[500[INTEGER]]
+     * \_ExchangeExec[[],false]
+     *   \_ProjectExec[[!alias_integer, boolean{f}#4, byte{f}#5, constant_keyword-foo{f}#6, date{f}#7, double{f}#8, float{f}#9,
+     *     half_float{f}#10, integer{f}#12, ip{f}#13, keyword{f}#14, long{f}#15, scaled_float{f}#11, short{f}#17, text{f}#18,
+     *     unsigned_long{f}#16, version{f}#19, wildcard{f}#20]]
+     *     \_FieldExtractExec[!alias_integer, boolean{f}#4, byte{f}#5, constant_k..][]
+     *       \_EsQueryExec[test], query[{"esql_single_value":{"field":"ip","next":{"terms":{"ip":["127.0.0.0/24"],"boost":1.0}},"source":
+     *         "cidr_match(ip, \"127.0.0.0/24\")@1:19"}}][_doc{f}#21], limit[500], sort[] estimatedRowSize[389]
+     */
+    public void testCidrMatchPushdownFilter() {
+        var allTypeMappingAnalyzer = makeAnalyzer("mapping-ip.json", new EnrichResolution());
+        final String fieldName = "ip_addr";
+
+        int cidrBlockCount = randomIntBetween(1, 10);
+        ArrayList<String> cidrBlocks = new ArrayList<>();
+        for (int i = 0; i < cidrBlockCount; i++) {
+            cidrBlocks.add(randomCidrBlock());
+        }
+        String cidrBlocksString = cidrBlocks.stream().map((s) -> "\"" + s + "\"").collect(Collectors.joining(","));
+        String cidrMatch = format(null, "cidr_match({}, {})", fieldName, cidrBlocksString);
+
+        var query = "from test | where " + cidrMatch;
+        var plan = plan(query, EsqlTestUtils.TEST_SEARCH_STATS, allTypeMappingAnalyzer);
+
+        var limit = as(plan, LimitExec.class);
+        var exchange = as(limit.child(), ExchangeExec.class);
+        var project = as(exchange.child(), ProjectExec.class);
+        var field = as(project.child(), FieldExtractExec.class);
+        var queryExec = as(field.child(), EsQueryExec.class);
+        assertThat(queryExec.limit().fold(), is(500));
+
+        var expectedInnerQuery = QueryBuilders.termsQuery(fieldName, cidrBlocks);
+        var expectedQuery = wrapWithSingleQuery(expectedInnerQuery, fieldName, new Source(1, 18, cidrMatch));
+        assertThat(queryExec.query().toString(), is(expectedQuery.toString()));
     }
 
     private record OutOfRangeTestCase(String fieldName, String tooLow, String tooHigh) {};
@@ -537,153 +571,6 @@
      * Expects
      * LimitExec[500[INTEGER]]
      * \_ExchangeExec[[],false]
-     *   \_ProjectExec[[!alias_integer, boolean{f}#4, byte{f}#5, constant_keyword-foo{f}#6, date{f}#7, double{f}#8, float{f}#9,
-     *     half_float{f}#10, integer{f}#12, ip{f}#13, keyword{f}#14, long{f}#15, scaled_float{f}#11, short{f}#17, text{f}#18,
-     *     unsigned_long{f}#16, version{f}#19, wildcard{f}#20]]
-     *     \_FieldExtractExec[!alias_integer, boolean{f}#4, byte{f}#5, constant_k..][]
-     *       \_EsQueryExec[test], query[{"esql_single_value":{"field":"ip","next":{"terms":{"ip":["127.0.0.0/24"],"boost":1.0}},"source":
-     *         "cidr_match(ip, \"127.0.0.0/24\")@1:19"}}][_doc{f}#21], limit[500], sort[] estimatedRowSize[389]
-     */
-    public void testCidrMatchPushdownFilter() {
-        var allTypeMappingAnalyzer = makeAnalyzer("mapping-ip.json", new EnrichResolution());
-        final String fieldName = "ip_addr";
-
-        int cidrBlockCount = randomIntBetween(1, 10);
-        ArrayList<String> cidrBlocks = new ArrayList<>();
-        for (int i = 0; i < cidrBlockCount; i++) {
-            cidrBlocks.add(randomCidrBlock());
-        }
-        String cidrBlocksString = cidrBlocks.stream().map((s) -> "\"" + s + "\"").collect(Collectors.joining(","));
-        String cidrMatch = format(null, "cidr_match({}, {})", fieldName, cidrBlocksString);
-
-        var query = "from test | where " + cidrMatch;
-        var plan = plan(query, EsqlTestUtils.TEST_SEARCH_STATS, allTypeMappingAnalyzer);
-
-        var limit = as(plan, LimitExec.class);
-        var exchange = as(limit.child(), ExchangeExec.class);
-        var project = as(exchange.child(), ProjectExec.class);
-        var field = as(project.child(), FieldExtractExec.class);
-        var queryExec = as(field.child(), EsQueryExec.class);
-        assertThat(queryExec.limit().fold(), is(500));
-
-        var expectedInnerQuery = QueryBuilders.termsQuery(fieldName, cidrBlocks);
-        var expectedQuery = wrapWithSingleQuery(expectedInnerQuery, fieldName, new Source(1, 18, cidrMatch));
-        assertThat(queryExec.query().toString(), is(expectedQuery.toString()));
-    }
-
-    private record OutOfRangeTestCase(String fieldName, String tooLow, String tooHigh) {};
-
-    public void testOutOfRangeFilterPushdown() {
-        var allTypeMappingAnalyzer = makeAnalyzer("mapping-all-types.json", new EnrichResolution());
-
-        String largerThanInteger = String.valueOf(randomLongBetween(Integer.MAX_VALUE + 1L, Long.MAX_VALUE));
-        String smallerThanInteger = String.valueOf(randomLongBetween(Long.MIN_VALUE, Integer.MIN_VALUE - 1L));
-
-        // These values are already out of bounds for longs due to rounding errors.
-        double longLowerBoundExclusive = (double) Long.MIN_VALUE;
-        double longUpperBoundExclusive = (double) Long.MAX_VALUE;
-        String largerThanLong = String.valueOf(randomDoubleBetween(longUpperBoundExclusive, Double.MAX_VALUE, true));
-        String smallerThanLong = String.valueOf(randomDoubleBetween(-Double.MAX_VALUE, longLowerBoundExclusive, true));
-
-        List<OutOfRangeTestCase> cases = List.of(
-            new OutOfRangeTestCase("byte", smallerThanInteger, largerThanInteger),
-            new OutOfRangeTestCase("short", smallerThanInteger, largerThanInteger),
-            new OutOfRangeTestCase("integer", smallerThanInteger, largerThanInteger),
-            new OutOfRangeTestCase("long", smallerThanLong, largerThanLong),
-            // TODO: add unsigned_long https://github.com/elastic/elasticsearch/issues/102935
-            // TODO: add half_float, float https://github.com/elastic/elasticsearch/issues/100130
-            new OutOfRangeTestCase("double", "-1.0/0.0", "1.0/0.0"),
-            new OutOfRangeTestCase("scaled_float", "-1.0/0.0", "1.0/0.0")
-        );
-
-        final String LT = "<";
-        final String LTE = "<=";
-        final String GT = ">";
-        final String GTE = ">=";
-        final String EQ = "==";
-        final String NEQ = "!=";
-
-        for (OutOfRangeTestCase testCase : cases) {
-            List<String> trueForSingleValuesPredicates = List.of(
-                LT + testCase.tooHigh,
-                LTE + testCase.tooHigh,
-                GT + testCase.tooLow,
-                GTE + testCase.tooLow,
-                NEQ + testCase.tooHigh,
-                NEQ + testCase.tooLow,
-                NEQ + "0.0/0.0"
-            );
-            List<String> alwaysFalsePredicates = List.of(
-                LT + testCase.tooLow,
-                LTE + testCase.tooLow,
-                GT + testCase.tooHigh,
-                GTE + testCase.tooHigh,
-                EQ + testCase.tooHigh,
-                EQ + testCase.tooLow,
-                LT + "0.0/0.0",
-                LTE + "0.0/0.0",
-                GT + "0.0/0.0",
-                GTE + "0.0/0.0",
-                EQ + "0.0/0.0"
-            );
-
-            for (String truePredicate : trueForSingleValuesPredicates) {
-                String comparison = testCase.fieldName + truePredicate;
-                var query = "from test | where " + comparison;
-                Source expectedSource = new Source(1, 18, comparison);
-
-                EsQueryExec actualQueryExec = doTestOutOfRangeFilterPushdown(query, allTypeMappingAnalyzer);
-
-                assertThat(actualQueryExec.query(), is(instanceOf(SingleValueQuery.Builder.class)));
-                var actualLuceneQuery = (SingleValueQuery.Builder) actualQueryExec.query();
-                assertThat(actualLuceneQuery.field(), equalTo(testCase.fieldName));
-                assertThat(actualLuceneQuery.source(), equalTo(expectedSource));
-
-                assertThat(actualLuceneQuery.next(), equalTo(QueryBuilders.matchAllQuery()));
-            }
-
-            for (String falsePredicate : alwaysFalsePredicates) {
-                String comparison = testCase.fieldName + falsePredicate;
-                var query = "from test | where " + comparison;
-                Source expectedSource = new Source(1, 18, comparison);
-
-                EsQueryExec actualQueryExec = doTestOutOfRangeFilterPushdown(query, allTypeMappingAnalyzer);
-
-                assertThat(actualQueryExec.query(), is(instanceOf(SingleValueQuery.Builder.class)));
-                var actualLuceneQuery = (SingleValueQuery.Builder) actualQueryExec.query();
-                assertThat(actualLuceneQuery.field(), equalTo(testCase.fieldName));
-                assertThat(actualLuceneQuery.source(), equalTo(expectedSource));
-
-                var expectedInnerQuery = QueryBuilders.boolQuery().mustNot(QueryBuilders.matchAllQuery());
-                assertThat(actualLuceneQuery.next(), equalTo(expectedInnerQuery));
-            }
-        }
-    }
-
-    /**
-     * Expects e.g.
-     * LimitExec[500[INTEGER]]
-     * \_ExchangeExec[[],false]
-     *   \_ProjectExec[[!alias_integer, boolean{f}#190, byte{f}#191, constant_keyword-foo{f}#192, date{f}#193, double{f}#194, ...]]
-     *     \_FieldExtractExec[!alias_integer, boolean{f}#190, byte{f}#191, consta..][]
-     *       \_EsQueryExec[test], query[{"esql_single_value":{"field":"byte","next":{"match_all":{"boost":1.0}},...}}]
-     */
-    private EsQueryExec doTestOutOfRangeFilterPushdown(String query, Analyzer analyzer) {
-        var plan = plan(query, EsqlTestUtils.TEST_SEARCH_STATS, analyzer);
-
-        var limit = as(plan, LimitExec.class);
-        var exchange = as(limit.child(), ExchangeExec.class);
-        var project = as(exchange.child(), ProjectExec.class);
-        var fieldExtract = as(project.child(), FieldExtractExec.class);
-        var luceneQuery = as(fieldExtract.child(), EsQueryExec.class);
-
-        return luceneQuery;
-    }
-
-    /**
-     * Expects
-     * LimitExec[500[INTEGER]]
-     * \_ExchangeExec[[],false]
      *   \_ProjectExec[[_meta_field{f}#8, emp_no{r}#2, first_name{r}#3, gender{f}#4, job{f}#9, job.raw{f}#10, languages{f}#5, first_n
      * ame{r}#3 AS last_name, long_noidx{f}#11, emp_no{r}#2 AS salary]]
      *     \_FieldExtractExec[_meta_field{f}#8, gender{f}#4, job{f}#9, job.raw{f}..]
