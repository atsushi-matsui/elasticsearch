--- conflicted
+++ resolved
@@ -44,10 +44,6 @@
         bits.set(wordNum, bits.get(wordNum) | bitmask(index));
     }
 
-<<<<<<< HEAD
-    public void ensureCapacity(long index) {
-        bits = bigArrays.grow(bits, wordNum(index) + 1);
-=======
     /**
      * Set the {@code index}th bit and return {@code true} if the bit was set already.
      */
@@ -58,7 +54,10 @@
         long bitMask = bitmask(index);
         bits.set(wordNum, word | bitMask);
         return (word & bitMask) != 0;
->>>>>>> d6b80c0b
+    }
+
+    public void ensureCapacity(long index) {
+        bits = bigArrays.grow(bits, wordNum(index) + 1);
     }
 
     /** this = this OR other */
